--- conflicted
+++ resolved
@@ -128,23 +128,6 @@
     integration_framework
     )
 
-<<<<<<< HEAD
-addtest(get_account_test
-    get_account_test.cpp
-    )
-target_link_libraries(get_account_test
-    acceptance_fixture
-    integration_framework
-    )
-
-addtest(remove_signatory_test
-    remove_signatory_test.cpp
-    )
-target_link_libraries(remove_signatory_test
-    acceptance_fixture
-    integration_framework
-    )
-
 addtest(engine_call_test
     engine_call_test.cpp)
 target_link_libraries(engine_call_test
@@ -152,16 +135,6 @@
     integration_framework
     )
 
-addtest(get_asset_info_test
-    get_asset_info_test.cpp
-    )
-target_link_libraries(get_asset_info_test
-    acceptance_fixture
-    integration_framework
-    )
-
-=======
->>>>>>> bbe22b55
 addtest(get_role_permissions_test
     get_role_permissions_test.cpp
     )
