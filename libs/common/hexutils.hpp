/**
 * Copyright Soramitsu Co., Ltd. All Rights Reserved.
 * SPDX-License-Identifier: Apache-2.0
 */
#ifndef IROHA_HEXUTILS_HPP
#define IROHA_HEXUTILS_HPP

#include <string>

#include <boost/algorithm/hex.hpp>
#include <boost/optional.hpp>
#include "common/result.hpp"

namespace iroha {

  /**
   * Convert string of raw bytes to printable hex string
   * @param str - raw bytes string to convert
   * @return - converted hex string
   */
  inline std::string bytestringToHexstring(const std::string &str) {
    std::stringstream ss;
    ss << std::hex << std::setfill('0');
    for (const auto &c : str) {
      ss << std::setw(2) << (static_cast<int>(c) & 0xff);
    }
    return ss.str();
  }

  /**
   * Convert printable hex string to string of raw bytes
   * @param str - hex string to convert
   * @return - raw bytes converted string or boost::noneif provided string
   * was not a correct hex string
   */
<<<<<<< HEAD
  inline boost::optional<std::string> hexstringToBytestring(
      const std::string &str) {
    if (str.size() % 2 != 0) {
      return boost::none;
=======
  inline iroha::expected::Result<std::string, std::string>
  hexstringToBytestringResult(const std::string &str) {
    using namespace iroha::expected;
    if (str.empty()) {
      return makeError("Empty hex string.");
    }
    if (str.size() % 2 != 0) {
      return makeError("Hex string contains uneven number of characters.");
>>>>>>> eb3ce865
    }
    std::string result;
    result.reserve(str.size() / 2);
    try {
      boost::algorithm::unhex(
          str.begin(), str.end(), std::back_inserter(result));
    } catch (const boost::algorithm::hex_decode_error &e) {
      return makeError(e.what());
    }
    return iroha::expected::makeValue(std::move(result));
  }

  [[deprecated]] inline boost::optional<std::string> hexstringToBytestring(
      const std::string &str) {
    return iroha::expected::resultToOptionalValue(
        hexstringToBytestringResult(str));
  }

}  // namespace iroha

#endif  // IROHA_HEXUTILS_HPP<|MERGE_RESOLUTION|>--- conflicted
+++ resolved
@@ -33,12 +33,6 @@
    * @return - raw bytes converted string or boost::noneif provided string
    * was not a correct hex string
    */
-<<<<<<< HEAD
-  inline boost::optional<std::string> hexstringToBytestring(
-      const std::string &str) {
-    if (str.size() % 2 != 0) {
-      return boost::none;
-=======
   inline iroha::expected::Result<std::string, std::string>
   hexstringToBytestringResult(const std::string &str) {
     using namespace iroha::expected;
@@ -47,7 +41,6 @@
     }
     if (str.size() % 2 != 0) {
       return makeError("Hex string contains uneven number of characters.");
->>>>>>> eb3ce865
     }
     std::string result;
     result.reserve(str.size() / 2);
