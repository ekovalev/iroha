--- conflicted
+++ resolved
@@ -53,20 +53,14 @@
       boost::optional<ValidationError> validateAssetId(
           const interface::types::AssetIdType &asset_id) const;
 
-<<<<<<< HEAD
-      void validateCallee(ReasonsGroupType &reason,
-                          const interface::types::AccountIdType &callee) const;
-
-      void validateBytecode(
-          ReasonsGroupType &reason,
+      boost::optional<ValidationError> validateCallee(
+          const interface::types::AccountIdType &callee) const;
+
+      boost::optional<ValidationError> validateBytecode(
           const interface::types::SmartContractCodeType &input) const;
 
-      void validatePeer(ReasonsGroupType &reason,
-                        const interface::Peer &peer) const;
-=======
       boost::optional<ValidationError> validatePeer(
           const interface::Peer &peer) const;
->>>>>>> bbe22b55
 
       boost::optional<ValidationError> validateAmount(
           const interface::Amount &amount) const;
@@ -177,16 +171,8 @@
       boost::optional<ValidationError> validateHeight(
           const interface::types::HeightType &height) const;
 
-<<<<<<< HEAD
-      void validateHash(ReasonsGroupType &reason,
-                        const std::string &hash) const;
-
-      void validateHash(ReasonsGroupType &reason,
-                        const crypto::Hash &hash) const;
-=======
       boost::optional<ValidationError> validateHash(
           const crypto::Hash &hash) const;
->>>>>>> bbe22b55
 
       boost::optional<ValidationError> validateTxPaginationMeta(
           const interface::TxPaginationMeta &tx_pagination_meta) const;
@@ -207,31 +193,6 @@
           const interface::AccountDetailPaginationMeta &pagination_meta) const;
 
      private:
-<<<<<<< HEAD
-      const static std::string account_name_pattern_;
-      const static std::string asset_name_pattern_;
-      const static std::string domain_pattern_;
-      const static std::string ip_v4_pattern_;
-      const static std::string peer_address_pattern_;
-      const static std::string account_id_pattern_;
-      const static std::string asset_id_pattern_;
-      const static std::string detail_key_pattern_;
-      const static std::string role_id_pattern_;
-      const static std::string hex_pattern_;
-
-      const static std::regex account_name_regex_;
-      const static std::regex asset_name_regex_;
-      const static std::regex domain_regex_;
-      const static std::regex ip_v4_regex_;
-      const static std::regex peer_address_regex_;
-      const static std::regex account_id_regex_;
-      const static std::regex asset_id_regex_;
-      const static std::regex detail_key_regex_;
-      const static std::regex role_id_regex_;
-      const static std::regex hex_regex_;
-
-=======
->>>>>>> bbe22b55
       // gap for future transactions
       time_t future_gap_;
       // time provider callback
